--- conflicted
+++ resolved
@@ -17,7 +17,6 @@
 /backend/remote-state/swift             Unmaintained
 
 # Provisioners
-<<<<<<< HEAD
 builtin/provisioners/chef				Unmaintained
 builtin/provisioners/file				@hashicorp/terraform-core
 builtin/provisioners/habitat			Unmaintained
@@ -25,12 +24,3 @@
 builtin/provisioners/puppet				Unmaintained
 builtin/provisioners/remote-exec		@hashicorp/terraform-core
 builtin/provisioners/salt-masterless	Unmaintained
-=======
-builtin/provisioners/chef               Unmaintained
-builtin/provisioners/file	              @hashicorp/terraform-core
-builtin/provisioners/habitat	          Unmaintained
-builtin/provisioners/local-exec	        @hashicorp/terraform-core
-builtin/provisioners/puppet	            Unmaintained
-builtin/provisioners/remote-exec	      @hashicorp/terraform-core
-builtin/provisioners/salt-masterless    Unmaintained
->>>>>>> 9d097195
